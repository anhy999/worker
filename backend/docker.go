--- conflicted
+++ resolved
@@ -25,20 +25,6 @@
 )
 
 var (
-<<<<<<< HEAD
-	dockerHelp = map[string]string{
-		"ENDPOINT / HOST": "[REQUIRED] tcp or unix address for connecting to Docker",
-		"CERT_PATH":       "directory where ca.pem, cert.pem, and key.pem are located (default \"\")",
-		"CMD":             "command (CMD) to run when creating containers (default \"/sbin/init\")",
-		"MEMORY":          "memory to allocate to each container (0 disables allocation, default \"4G\")",
-		"SHM":             "/dev/shm to allocate to each container (0 disables allocation, default \"64MB\")",
-		"CPUS":            "cpu count to allocate to each container (0 disables allocation, default 2)",
-		"CPU_SET_SIZE":    "size of available cpu set (default detected locally via runtime.NumCPU)",
-		"NATIVE":          "upload and run build script via docker API instead of over ssh (default false)",
-		"PRIVILEGED":      "run containers in privileged mode (default false)",
-	}
-	defaultDockerNumCPUer dockerNumCPUer = &stdlibNumCPUer{}
-=======
 	defaultDockerNumCPUer       dockerNumCPUer = &stdlibNumCPUer{}
 	defaultDockerSSHDialTimeout                = 5 * time.Second
 	defaultExecCmd                             = "bash /home/travis/build.sh"
@@ -48,13 +34,13 @@
 		"CMD":              "command (CMD) to run when creating containers (default \"/sbin/init\")",
 		"EXEC_CMD":         fmt.Sprintf("command to run via exec/ssh (default %q)", defaultExecCmd),
 		"MEMORY":           "memory to allocate to each container (0 disables allocation, default \"4G\")",
+		"SHM":              "/dev/shm to allocate to each container (0 disables allocation, default \"64MB\")",
 		"CPUS":             "cpu count to allocate to each container (0 disables allocation, default 2)",
 		"CPU_SET_SIZE":     "size of available cpu set (default detected locally via runtime.NumCPU)",
 		"NATIVE":           "upload and run build script via docker API instead of over ssh (default false)",
 		"PRIVILEGED":       "run containers in privileged mode (default false)",
 		"SSH_DIAL_TIMEOUT": fmt.Sprintf("connection timeout for ssh connections (default %v)", defaultDockerSSHDialTimeout),
 	}
->>>>>>> 651e453d
 )
 
 func init() {
