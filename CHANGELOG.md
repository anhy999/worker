# Change Log

The format is based on [Keep a Changelog](http://keepachangelog.com/).

## [Unreleased]

### Added

### Changed
<<<<<<< HEAD
- build: update all dependencies, build binaries via go 1.11.1
=======
- backend/gce: propagate warmed instance name and ip correctly
>>>>>>> 5d2d71e5

### Deprecated

### Removed

### Fixed

### Security

## [4.5.0] - 2018-10-12

### Added
- trace: opencensus stackdriver trace for worker
- backend/gce: preliminary support for obtaining pre-warmed instances from the warmer service

## [4.4.0] - 2018-10-05

### Added
- trace: build.sh trace download support for jupiterbrain backend

### Changed
- config: refactor config propagation to pass config struct directly

## [4.3.0] - 2018-10-03

### Changed
- amqp_log_writer: propagate more job metadata with "time to first log line" event

### Fixed
- progress: omit text progress folds when progress type is not "text"

## [4.2.0] - 2018-10-01

### Changed
- config: replace `silence-metrics` option with `log-metrics`, changing log metrics from opt-out to opt-in
- backend/gce: support start attributes with `OS` value of `"windows"`

## [4.1.2] - 2018-09-13

### Fixed
- step-run-script: take into account custom job timeouts when checking for hard timeout

## [4.1.1] - 2018-09-13

### Added
- trace: build.sh trace download support for docker backend

### Fixed
- step-run-script: fix job termination in case of log maxsize or hard timeout
- gce: ensure correct ssh permissions on build vms
- gce: fix build instance on context timeout

## [4.1.0] - 2018-08-30

### Added
- backend/jupiterbrain: override for CPU count and RAM in created instances

### Changed
- trace: guard trace download step on the trace flag from the payload
- trace: propagate the trace flag in state update message
- processor: log duration of job execution
- amqp_log_writer: tag first log line with queued_at timestamp for "time to first log line" metric

### Fixed
- backend/gce: fixed host maintenance behaviour when preemptible flag is enabled

## [4.0.1] - 2018-08-22

### Added
- backend/gce: build.sh trace persisting
- backend/gce: make migration behavior on host maintenance events conditional on GPU usage

## [4.0.0] - 2018-07-23

### Added
- amqp_log_writer: support separate AMQP connection for log writing

### Changed
- build: update all dependencies, build binaries via go 1.10.3
- development: move tooling dependencies into the `deps` target
- backend/gce: specify `"TERMINATE"` on host maintenance
- processor: signature of `NewProcessor` to allow for log writer factory
    injection

### Fixed
- backend/gce: use consistent zone value

## [3.12.0] - 2018-07-18

### Added
- backend/docker: support for env-based image selection
- processor: log entries recording time delta since start of processing

## [3.11.0] - 2018-07-12

### Added
- backend/gce, backend/jupiterbrain: incremental progress reporting during
    instance startup

## [3.10.1] - 2018-07-06

### Fixed
- backend/gce: use default disk type when no zone is given via VM config

## [3.10.0] - 2018-07-03

### Added
- backend/gce: support for GPU allocation via VM config

## [3.9.0] - 2018-07-02

### Added
- support for a sharded logs queue (using the rabbitmq-sharding plugin)

## [3.8.2] - 2018-06-21

### Added
- amqp-job-queue: support for setting priority when consuming jobs via
  `x-priority` argument

## [3.8.1] - 2018-06-20

### Added
- cli: create a LogQueue that connects to a separate AMQP server, to prepare for
  splitting the build logs from the current JobQueue

### Changed
- cli: the connection to the AMQP server now uses a configurable AmqpHeartbeat
  option
- Makefile: log output from building or running the tests is now less verbose

### Fixed
- backend/docker_test: check for EOF instead of Nil for archive/tar errors

## [3.8.0] - 2018-05-31

### Added
- amqp-job-queue: pool state updates instead of creating an amqp channel per
    processor

### Fixed
- backend/gce: disable automatic restart
- backend/gce: pass context to all GCE API calls

## [3.7.0] - 2018-04-17

### Added
- logging/metrics: include more fields, alter values in various log entries
- packaging: add systemd service and wrapper script as expected by
  [`tfw`](https://github.com/travis-ci/tfw).

### Changed
- backend: handle "map string" config values delimited by either spaces or
  commas, with potentially URL-encoded parts
- config: change default dist to `trusty`

## [3.6.0] - 2018-03-02

### Added
- backend/docker: include arbitrary container labels from config

### Changed
- backend/gce: add a `no-ip` tag when allocating instance without public IP
- build: support and build using Go 1.9.4

## [3.5.0] - 2018-02-12

### Changed
- amqp-job-queue: create the logUpdates and stateUpdates AMQP channels once per
  job queue instead of per each individual job to prevent channel churn.

### Fixed
- shellcheck test failures

## [3.4.0] - 2017-11-08

### Added
- backend/docker: repo, job ID, and dist container labels

### Changed
- http-job-queue: use polling and refresh claim intervals from job delivery
  responses, if available
- backend/docker: make container inspection interval configurable via
  `INSPECT_INTERVAL`, defaulting to 500ms

### Fixed
- backend/docker: disable cpu set allocation when CPUS is 0, as documented

## [3.3.1] - 2017-11-01

### Changed
- processor: improved logging around requeue conditions

## [3.3.0] - 2017-10-30

### Added
- amqp-job: include instance name in state update sent to hub

### Changed
- backend/gce: make deterministic hostname configurable, defaulting to
  previous behavior

### Fixed
- backend: ensure generated hostnames do not contain `_` and are lowercase

## [3.2.2] - 2017-10-24

### Changed
- packages: drop ubuntu precise, add xenial

### Fixed
- processor: use processor-level context when requeueing or erroring a job

## [3.2.1] - 2017-10-24

### Added
- backend/docker: remove container by name if it already exists

### Fixed
- backend/docker: check cpu sets back in if starting the instance fails

## [3.2.0] - 2017-10-18

### Added
- backend/docker: support for bind-mounted volumes via space-delimited,
  colon-paired values in `TRAVIS_WORKER_DOCKER_BINDS`
- http-job-queue: configurable new job polling interval
- http-job: configurable job refresh claim interval

### Changed
- backend/gce: add site tag to job vms
- cli: switch graceful shutdown + pausing from `SIGWINCH` to `SIGUSR2`
- http-job:
    - account for transitional states when handling state update conflicts
    - delete self under various error conditions indicative of a requeue

### Fixed
- backend/docker: switch to container hostname with dashes instead of dots
- http-job: conditional inclusion of state-related timestamps in state updates
- step-run-script: mark job errored on unknown execution error such as poweroff

## [3.1.0] - 2017-10-06

### Changed
- backend/docker:
    - switch to official client library
    - display original image tag instead of language alias in log output
    - set container name based on repo and job ID
- cli: increase log level to "warn" for messages about receiving certain
  signals.
- processor: use the processor context when sending "Finish" state update

### Fixed
- backend/docker: do not remove links on container removal

## [3.0.2] - 2017-09-12

### Fixed
- backend/docker: properly allocate CPU sets

## [3.0.1] - 2017-09-07
### Fixed
- backend/openstack: allow reauth
- multi-source-job-queue: ignore nil jobs

## [3.0.0] - 2017-08-29
### Added
- backend/openstack: initial support for OpenStack
- log entry fields for improved correlation in various places
- context: convenience funcs for set/get JWT string

### Changed
- http-log-writer: removed buffer in favor of adding directly via log sink
- job: require context in Received and Started
- http-job-queue:
    - drop processor pool from constructor signature
    - add cancellation broadcaster to constructor signature
    - remove caching of build job channel across calls to Jobs
    - use pop + claim processor-level job-board API

### Fixed
- amqp-job:
    - check context when sending state updates
    - timeout after 10s when sending state updates
- amqp-job-queue: timeout after 1s when waiting for deliveries

## [2.11.0] - 2017-07-21
### Added
- step-transform-build-json: support for arbitrary modifications to JSON payload
- build-script-generator: include `source` param in all requests

### Changed
- logging/metrics: improved job lifecycle tracing and queue blocking timing

### Fixed
- http-log-part-sink:
    - rebuild request body with each retry
    - ensure request content type is `application/json`
- http-job: ensure request content type is `application/json`
- packaging: correctly sort tags for definition of `VERSION_TAG`

## [2.10.0] - 2017-07-12
### Added
- cli: optional local-only HTTP API listening on same port as pprof
- http-job-queue: include capacity in each request

### Changed
- http-job-queue: fetch full jobs in series for smoother HTTP traffic

### Fixed
- http-job-queue: check for context cancellation every loop

## [2.9.3] - 2017-06-27
### Changed
- cli: assign singular job queue if only one built

### Fixed
- multi-source-job-queue:
    - ensure each invocation of `Jobs` creates new `Job` channels
    - break on context done to prevent goroutine leakage

## [2.9.2] - 2017-06-16
### Added
- http-job: retry with backoff to job completion request
- http-job-queue: retry with backoff to full job fetch request

### Fixed
- http: ensure all response bodies are closed to prevent file descriptor leakage

## [2.9.1] - 2017-06-09
### Fixed
- ssh: set host key callback on ssh client config

## [2.9.0] - 2017-06-07
### Added
- multi-source-job-queue: funnels arbitrary other job queues into a single source
- "self" field in various log records for correlation
- config: initial sleep duration prior to beginning job execution
- backend/docker: optional API-based image selection

### Changed
- amqp-log-writer, http-log-writer: check context done to prevent goroutine leakage
- http-job-queue:
    - reuse cached build job channel if present
    - check context done to prevent goroutine leakage
    - attach context to all HTTP requests
    - more debug logging
- step-write-worker-info: report the job type (amqp/http/file) in instance line
- processor: check for cancellation in between various steps
- build: support and build using Go 1.8.3

### Fixed
- http-log-writer: flush buffer regularly in the background

## [2.8.2] - 2017-05-17
### Changed
- vagrant: general refresh for development purposes

### Fixed
- amqp-job: ensure `finished_at` timestamp is included with state event when available

## [2.8.1] - 2017-05-11
### Fixed
- backend/docker: ensure parsed tmpfs mount mapping does not include empty keys

## [2.8.0] - 2017-04-12
### Added
- amqp-job: include a state message counter in messages sent to hub
- backend/docker: mount a tmpfs as /run and make it executable, fixing [travis-ci/travis-ci#7062](https://github.com/travis-ci/travis-ci/issues/7062)
- backend/docker: support configurable SHM size, default to 64 MiB
- build-script-generator: include job ID in requests parameters to travis-build
- metrics: add a metric for when a job is finished, without including state name
- sentry: send the current version string to Sentry when reporting errors

### Changed
- amqp-job: send all known timestamps to hub on each state update, including queued-at
- build: support and build using Go 1.8.1

### Fixed
- amqp-canceller: fix error occurring if a job was requeued on the same worker before the previous instance had completely finished, causing cancellations to break
- amqp-job: fix a panic that could occur during shutdown due to an AMQP connection issue
- ssh: update the SSH library, pulling in the fix for [golang/go#18861](https://github.com/golang/go/issues/18861)

## [2.7.0] - 2017-02-08
### Added
- backend: add "SSH dial timeout" to all backends, with a default of 5 seconds, configurable with `SSH_DIAL_TIMEOUT` backend setting
- backend/docker: make the command to run the build script configurable with `TRAVIS_WORKER_DOCKER_EXEC_CMD` env var, default to `bash /home/travis/build.sh`
- backend/gce: make it configurable whether to give a booted instance a "public" IP with `TRAVIS_WORKER_GCE_PUBLIC_IP`, defaults to `true`
- backend/gce: make it configurable whether to connect to an instance's "public" IP with `TRAVIS_WORKER_GCE_PUBLIC_IP_CONNECT`, defaults to `true`
- log when a job is finished, including its "finishing state" (passed, failed, errored, etc.)
- log when a job is requeued

### Changed
- backend/docker: change default command run in Docker native mode from `bash -l /home/travis/build.sh` back to `bash /home/travis/build.sh`, reverting the change made in 2.6.0

## [2.6.2] - 2017-01-31
### Security
- backend/gce: remove service account from booted instances

### Added
- HTTP queue type, including implementations of `JobQueue`, `Job`, and
  `LogWriter`

### Changed
- build-script-generator: accepts `Job` instead of `*simplejson.Json`

### Fixed
- log-writer: pass timeout on creation and start timer on first write

## [2.6.1] - 2017-01-23
### Fixed
- processor: open log writer early, prevent panic

## [2.6.0] - 2017-01-17
### Security
- update to go `v1.7.4`

### Added
- cli: log processor pool total on shutdown
- amqp-job: meter for job finish state (#184)
- amqp-job: track queue time via `queued_at` field from payload
- amqp-job-queue: log job id immediately after json decode
- capture every requeue and send the error to sentry

### Changed
- image/api-selector: selection of candidates by multiple groups
- amqp-canceller: change verbosity of canceller missing job id to debug
- docker: SIGINT `STOPSIGNAL` for graceful shutdown

### Fixed
- processor: always mark job as done when Run finishes
- processor: use errors.Cause when checking error values (error job on log limit reached and similar conditions)
- backend/jupiterbrain: parse SSH key on backend init (#206)
- backend/jupiterbrain: add sleep between creating and wait-for-ip
- backend/docker: run bash with `-l` (login shell) in docker native mode
- image/api-selector: check job-board response status code on image selection
- image/api-selector: check tagsets for trailing commas before querying job-board
- amqp-job-queue: handle context cancellation when delivering build job
- ssh: request a 80x40 PTY

## [2.5.0] - 2016-10-03
### Added
- support for heartbeat URL checks a la [legacy
  worker](https://github.com/travis-ci/travis-worker/blob/4ca25dd/lib/travis/worker/application/http_heart.rb)
- max build log length is now configurable
- alpine-based Docker image
- added runtime-configurable script hooks.

### Changed
- check flags and env vars for start and stop hooks

### Fixed
- Handling `"false"` as a valid boolean false-y value
- logging for start/stop hooks is clearer now
- logging for jupiter-brain boot timeouts is more verbose
- AMQP connections get cleaned up as part of graceful shutdowns

## [2.4.0] - 2016-09-08
### Added
- backend/cloudbrain
- backend/docker: "native" script upload and execution option
- backend/gce: Support for instances without public IPs
- handle `SIGWINCH` by gracefully shutting down processor pool and pausing

### Changed
- (really) static binaries built on go 1.7.1, cross compiled natively
- step/run-script: Add a new line with a link to the docs explaining
  `travis_wait` when there's a log timeout error.
- switch to [keepachangelog](http://keepachangelog.com) format
- upgrade all dependencies
- backend/jupiterbrain: improved error logging via `pkg/errors`

### Removed
- Using [goxc](github.com/laher/goxc) for cross-compilation
- amqp-job: logging channel struct

### Fixed
- Handling `"false"` as a valid boolean false-y value

## [2.3.1] - 2016-05-30
### Changed
- backend/gce: Allow the per-job hard timeout sent from scheduler to be
  longer than the global GCE hard timeout.

### Fixed
- package/rpm: Fix the systemd service file so the Worker can start.

## [2.3.0] - 2016-04-12
### Added
- backend/gce: Add support for separate project ID for images via
  `IMAGE_PROJECT_ID` env var.
- amqp-job: Add support for custom amqp TLS certificates via `--amqp-tls-cert`
  and `--amqp-tls-cert-path` options.

### Fixed
- backend/gce: Requeue jobs on preempted instances (instances preemptively
  shutdown by gce).

## [2.2.0] - 2016-02-01
### Added
- cli: add config option (`--amqp-insecure`) to connect to AMQP without verifying TLS certificates

### Changed
- backend/gce: switched out rate limiter with Redis-backed rate limiter
- backend/gce: create a pseudo-terminal that's 80 wide by 40 high instead of 40 wide by 80 high
- backend/gce: make using preemptible instances configurable
- build: switch to Go 1.5.2 for Travis CI builds

## [2.1.0] - 2015-12-15
### Added
- backend/gce: Add support for a "premium" VM type.
- cli: Show current status and last job id via `SIGUSR1`.
- amqp-job: Track metrics for (started - received) duration.
- cli: Add more percentiles to Librato config.

### Changed
- backend/gce: Use [`multistep`](https://github.com/mitchellh/multistep)
  during instance creation and deletion.
- backend/gce: Allow configuration of script upload and startup timeouts.
- backend/gce: Various improvements to minimize API usage:
  - Exponential backoff while stopping instance.
  - Add option to skip API polling after initial instance delete call.
  - Add metrics to track API polling for instance readiness.
  - Cache the instance IP address as soon as it is available.
  - Add ticker-based rate limiting.
- backend/gce: Generate SSH key pair internally.
- config: DRY up the relationship between config struct & cli flags.

### Fixed
- backend/jupiterbrain: Ensure image name is present in instance line of
  worker summary.
- backend/docker: Pass resource limitations in `HostConfig`.
- backend/docker: Prioritize language tags over default image.

## [2.0.0] - 2015-12-09
### Added
- step/open-log-writer: Display revision URL and startup time in worker info
  header.
- Use [goxc](github.com/laher/goxc) for cross-compilation, constrained to
  `linux amd64` and `darwin amd64`.

### Changed
- backend/gce: Tweaks to minimize API calls, including:
  - Add a sleep interval for before first zone operation check.
  - Break out of instance readiness when `RUNNING` *or* `DONE`, depending
  on script upload SSH connectivity for true instance readiness.
  - Increase default script upload retries to 120.
  - Decrease default script upload sleep interval to 1s.

### Removed
- backend/gce: Remove legacy image selection method and configuration.

### Fixed
- step/run-script: Mark jobs as `errored` when log limit is exceeded,
  preventing infinite requeue.

## [1.4.0] - 2015-12-03
### Added
- backend/docker: Allow disabling the CPU and RAM allocations by setting the
	config options to 0 (this was possible in previous versions, but was not
	documented or supported until now)

### Changed
- backend/gce: Send job ID and repository slug to image selector to help in
	log correlation
- sentry: Only send fatal and panic levels to Sentry, with an option for
	sending errors as well (--sentry-hook-errors)
- image/api-selector: Send os:osx instead of the language when querying for
	an image matching an `osx_image` flag

### Fixed
- amqp-job: Send correct `received_at` and `started_at` timestamps to hub in
	the case of the job finishing before the received or started event is sent

## [1.3.0] - 2015-11-30
### Added
- backend/docker: Tests added by @jacobgreenleaf :heart_eyes_cat:

### Changed
- utils/package-\*, bin/travis-worker-install: Rework and integration into
  base CI suite.
- Switch to using `gvt` for dependency management.
- amqp-job: Send all known timestamps during state updates.
- backend: Set defaults for all `StartAttributes` fields, which are also
  exposed via CLI.

### Removed
- backend/bluebox

### Fixed
- backend/docker: Use correct `HostConfig` when creating container
- image/api-selector: Set `is_default=true` when queries consist of a single
  search dimension.

## [1.2.0] - 2015-11-10
### Added
- image/api:
  - Add image selection query with dist + group + language
  - Add last-ditch image selection query with `is_default=true`
- log-writer: Write folded worker info summary

### Changed
- utils/pkg: Official releases built with go 1.5.1.
- vendor/\*: Updated all vendored dependencies
- utils/lintall: Set 1m deadline for all linters
- backend/jupiterbrain: switch to env image selector

### Fixed
- backend/gce: Removed wonky instance group feature
- step/run-script: Do not requeue if max log length exceeded

## [1.1.1] - 2015-09-10
### Changed
- utils/pkg: updated upstart config to copy/run executable as
  `/var/tmp/run/$UPSTART_JOB`, allowing for multiple worker instances per
  host.

## [1.1.0] - 2015-09-09
### Added
- backend/gce:
  - Configurable image selector, defaulting to legacy selection
    method for backward compatibility.
  - Support for reading account JSON from filename or JSON blob.
  - Optionally add all instances to configurable instance group.
- image/\*: New image selection abstraction with env-based and api-based
  implementations.

### Changed
- vendor/\*: Upgraded all vendored dependencies to latest.
- utils/pkg:
  - Official releases built with go 1.5.
  - Packagecloud script altered to only use ruby stdlib dependencies,
    removing the need for bundler.
- backend/gce: Lots of additional test coverage.
- backend/\*: Introduction of `Setup` func for deferring mutative actions needed
  for runtime.
- config: Addition of `Unset` method on `ProviderConfig`

### Fixed
- processor: Fix graceful shutdown by using `tryClose` on shutdown channel.

## [1.0.0] - 2015-08-19
### Added
- backend/gce: Add auto implode, which will cause a VM to automatically shut
  down after a hard timeout.

### Fixed
- logger: Make the processor= field in the logs not be empty anymore
- sentry: Stringify the err field sent to Sentry, since it's usually parsed
  as a struct, making it just {} in Sentry.

## [0.7.0] - 2015-08-18
### Added
- backend/local

### Changed
- backend/jupiterbrain: Add exponential backoff on all HTTP requests
- sentry: Include stack trace in logs sent to Sentry
- step/generate-script: Add exponential backoff to script generation

### Fixed
- backend/gce: Fix a bug causing VMs for a build language ending in symbols
  (such as C++) to error while booting
- log-writer: Fix a race condition causing the log writer to be closed before
  the logs were fully flushed.
- log-writer: Minimize locking in the internals of the log writer, making
  deadlocks less likely.
- processor: Fix graceful and forceful shutdown when there are still build
  jobs waiting.

## [0.6.0] - 2015-07-23
### Added
- backend/gce
- backend/jupiterbrain: Per-image boot time and count metrics
- step/upload-script: Add a timeout for the script upload (currently 1 minute)

### Changed
- step/upload-script: Treat connection errors as recoverable errors, and requeue the job

### Fixed
- backend/jupiterbrain: Fix a goroutine/memory leak where SSH connections for
  cancelled jobs wouldn't get cleaned up
- logger: Don't print the job UUID if it's blank
- processor: Fix a panic that would sometimes happen on graceful shutdown

## [0.5.2] - 2015-07-16
### Changed
- config: Use the server hostname by default if no Librato source is given
- version: Only print the basename of the binary when showing version

### Fixed
- step/run-script: Print the log timeout and not the hard timeout in the log
  timeout error message [GH-49]

## [0.5.1] - 2015-07-14
### Added
- Runtime pool size management:  Send `SIGTTIN` and `SIGTTOU` signals to
  increase and decrease the pool size during runtime [GH-42]
- Report runtime memory metrics, including GC pause times and rates, and
  goroutine count [GH-45]
- Add more log messages so that all error messages are caught in some way

### Changed
- Many smaller internal changes to remove all lint errors

## [0.5.0] - 2015-07-09
### Added
- backend/bluebox: (See #32)
- main: Lifecycle hooks (See #33)
- config: The log timeout can be set in the configuration
- config: The log timeout and hard timeout can be set per-job in the payload
  from AMQP (See #34)

### Removed
- backend/saucelabs: (See #36)

## [0.4.4] - 2015-07-07
### Added
- backend/docker: Several new configuration settings:
  - `CPUS`: Number of CPUs available to each container (default is 2)
  - `MEMORY`: Amount of RAM available to each container (default is 4GiB)
  - `CMD`: Command to run when starting the container (default is /sbin/init)
- backend/jupiter-brain: New configuration setting: `BOOT_POLL_SLEEP`, the
  time to wait between each poll to check if a VM has booted (default is 3s)
- config: New configuration flag: `silence-metrics`, which will cause metrics
  not to be printed to the log even if no Librato credentials have been
  provided
- main: `SIGUSR1` is caught and will cause each processor in the pool to print
  its current status to the logs
- backend: Add `--help` messages for all backends

### Changed
- backend/docker: Container hostnames now begin with `travis-docker-` instead
  of `travis-go-`

### Fixed
- step/run-script: Format the timeout duration in the log timeout message as a
  duration instead of a float

## [0.4.3] - 2015-06-13
### Added
- each Travis CI build will cause three binaries to be uploaded: One for the
  commit SHA or tag, one for the branch and one for the job number.

## [0.4.2] - 2015-06-13
### Changed
- backend/docker: Improve format of instance ID in the logs for each container

## [0.4.1] - 2015-06-13
### Fixed
- config: Include the `build-api-insecure-skip-verify` when writing the
  configuration using `--echo-config`

## [0.4.0] - 2015-06-13
### Added
- config: New flag: `build-api-insecure-skip-verify`, which will skip
  verifying the TLS certificate when requesting the build script

## [0.3.0] - 2015-06-11
### Changed
- config: Hard timeout is now configurable using `HARD_TIMEOUT`
- backend/docker: Allow for running containers in privileged mode using
  `TRAVIS_WORKER_DOCKER_PRIVILEGED=true`
- main: `--help` will list configuration options
- step/run-script: The instance ID is now printed in the "Using worker" line
  at the top of the job logs
- backend/docker: Instead of just searching for images tagged with
  `travis:<language>`, also search for tags `<language>`, `travis:default` and
  `default`, in that order
- step/upload-script: Requeue job immediately if a build script has been
  uploaded, which is a possible indication of a VM being reused

## [0.2.1] - 2015-06-11
### Changed
- backend/jupiter-brain: More options available for image aliases. Now aliases
  named `<osx_image>`, `osx_image_<osx_image>`,
  `osx_image_<osx_image>_<language>`, `dist_<dist>_<language>`, `dist_<dist>`,
  `group_<group>_<language>`, `group_<group>`, `language_<language>` and
  `default_<os>` will be looked for, in that order.
- logger: The logger always prints key=value formatted logs without colors
- backend/jupiter-brain: Sleep in between requests to check if IP is available

## [0.2.0] - 2015-06-11
### Added
- backend/jupiter-brain

### Changed
- backend/docker: CPUs that can be used by containers scales according to
  number of CPUs available on host
- step/run-script: Print hostname and processor UUID at the top of the job log

## 0.1.0 - 2015-06-11
### Added
- Initial release

[Unreleased]: https://github.com/travis-ci/worker/compare/v4.5.0...HEAD
[4.5.0]: https://github.com/travis-ci/worker/compare/v4.4.0...v4.5.0
[4.4.0]: https://github.com/travis-ci/worker/compare/v4.3.0...v4.4.0
[4.3.0]: https://github.com/travis-ci/worker/compare/v4.2.0...v4.3.0
[4.2.0]: https://github.com/travis-ci/worker/compare/v4.1.2...v4.2.0
[4.1.2]: https://github.com/travis-ci/worker/compare/v4.1.1...v4.1.2
[4.1.1]: https://github.com/travis-ci/worker/compare/v4.1.0...v4.1.1
[4.1.0]: https://github.com/travis-ci/worker/compare/v4.0.1...v4.1.0
[4.0.1]: https://github.com/travis-ci/worker/compare/v4.0.0...v4.0.1
[4.0.0]: https://github.com/travis-ci/worker/compare/v3.12.0...v4.0.0
[3.12.0]: https://github.com/travis-ci/worker/compare/v3.11.0...v3.12.0
[3.11.0]: https://github.com/travis-ci/worker/compare/v3.10.1...v3.11.0
[3.10.1]: https://github.com/travis-ci/worker/compare/v3.10.0...v3.10.1
[3.10.0]: https://github.com/travis-ci/worker/compare/v3.9.0...v3.10.0
[3.9.0]: https://github.com/travis-ci/worker/compare/v3.8.2...v3.9.0
[3.8.2]: https://github.com/travis-ci/worker/compare/v3.8.1...v3.8.2
[3.8.1]: https://github.com/travis-ci/worker/compare/v3.8.0...v3.8.1
[3.8.0]: https://github.com/travis-ci/worker/compare/v3.7.0...v3.8.0
[3.7.0]: https://github.com/travis-ci/worker/compare/v3.6.0...v3.7.0
[3.6.0]: https://github.com/travis-ci/worker/compare/v3.5.0...v3.6.0
[3.5.0]: https://github.com/travis-ci/worker/compare/v3.4.0...v3.5.0
[3.4.0]: https://github.com/travis-ci/worker/compare/v3.3.1...v3.4.0
[3.3.1]: https://github.com/travis-ci/worker/compare/v3.3.0...v3.3.1
[3.3.0]: https://github.com/travis-ci/worker/compare/v3.2.2...v3.3.0
[3.2.2]: https://github.com/travis-ci/worker/compare/v3.2.1...v3.2.2
[3.2.1]: https://github.com/travis-ci/worker/compare/v3.2.0...v3.2.1
[3.2.0]: https://github.com/travis-ci/worker/compare/v3.1.0...v3.2.0
[3.1.0]: https://github.com/travis-ci/worker/compare/v3.0.2...v3.1.0
[3.0.2]: https://github.com/travis-ci/worker/compare/v3.0.1...v3.0.2
[3.0.1]: https://github.com/travis-ci/worker/compare/v3.0.0...v3.0.1
[3.0.0]: https://github.com/travis-ci/worker/compare/v2.11.0...v3.0.0
[2.11.0]: https://github.com/travis-ci/worker/compare/v2.10.0...v2.11.0
[2.10.0]: https://github.com/travis-ci/worker/compare/v2.9.3...v2.10.0
[2.9.3]: https://github.com/travis-ci/worker/compare/v2.9.2...v2.9.3
[2.9.2]: https://github.com/travis-ci/worker/compare/v2.9.1...v2.9.2
[2.9.1]: https://github.com/travis-ci/worker/compare/v2.9.0...v2.9.1
[2.9.0]: https://github.com/travis-ci/worker/compare/v2.8.2...v2.9.0
[2.8.2]: https://github.com/travis-ci/worker/compare/v2.8.1...v2.8.2
[2.8.1]: https://github.com/travis-ci/worker/compare/v2.8.0...v2.8.1
[2.8.0]: https://github.com/travis-ci/worker/compare/v2.7.0...v2.8.0
[2.7.0]: https://github.com/travis-ci/worker/compare/v2.6.2...v2.7.0
[2.6.2]: https://github.com/travis-ci/worker/compare/v2.6.1...v2.6.2
[2.6.1]: https://github.com/travis-ci/worker/compare/v2.6.0...v2.6.1
[2.6.0]: https://github.com/travis-ci/worker/compare/v2.5.0...v2.6.0
[2.5.0]: https://github.com/travis-ci/worker/compare/v2.4.0...v2.5.0
[2.4.0]: https://github.com/travis-ci/worker/compare/v2.3.1...v2.4.0
[2.3.1]: https://github.com/travis-ci/worker/compare/v2.3.0...v2.3.1
[2.3.0]: https://github.com/travis-ci/worker/compare/v2.2.0...v2.3.0
[2.2.0]: https://github.com/travis-ci/worker/compare/v2.1.0...v2.2.0
[2.1.0]: https://github.com/travis-ci/worker/compare/v2.0.0...v2.1.0
[2.0.0]: https://github.com/travis-ci/worker/compare/v1.4.0...v2.0.0
[1.4.0]: https://github.com/travis-ci/worker/compare/v1.3.0...v1.4.0
[1.3.0]: https://github.com/travis-ci/worker/compare/v1.2.0...v1.3.0
[1.2.0]: https://github.com/travis-ci/worker/compare/v1.1.1...v1.2.0
[1.1.1]: https://github.com/travis-ci/worker/compare/v1.1.0...v1.1.1
[1.1.0]: https://github.com/travis-ci/worker/compare/v1.0.0...v1.1.0
[1.0.0]: https://github.com/travis-ci/worker/compare/v0.7.0...v1.0.0
[0.7.0]: https://github.com/travis-ci/worker/compare/v0.6.0...v0.7.0
[0.6.0]: https://github.com/travis-ci/worker/compare/v0.5.2...v0.6.0
[0.5.2]: https://github.com/travis-ci/worker/compare/v0.5.1...v0.5.2
[0.5.1]: https://github.com/travis-ci/worker/compare/v0.5.0...v0.5.1
[0.5.0]: https://github.com/travis-ci/worker/compare/v0.4.4...v0.5.0
[0.4.4]: https://github.com/travis-ci/worker/compare/v0.4.3...v0.4.4
[0.4.3]: https://github.com/travis-ci/worker/compare/v0.4.2...v0.4.3
[0.4.2]: https://github.com/travis-ci/worker/compare/v0.4.1...v0.4.2
[0.4.1]: https://github.com/travis-ci/worker/compare/v0.4.0...v0.4.1
[0.4.0]: https://github.com/travis-ci/worker/compare/v0.3.0...v0.4.0
[0.3.0]: https://github.com/travis-ci/worker/compare/v0.2.1...v0.3.0
[0.2.1]: https://github.com/travis-ci/worker/compare/v0.2.0...v0.2.1
[0.2.0]: https://github.com/travis-ci/worker/compare/v0.1.0...v0.2.0<|MERGE_RESOLUTION|>--- conflicted
+++ resolved
@@ -7,11 +7,8 @@
 ### Added
 
 ### Changed
-<<<<<<< HEAD
 - build: update all dependencies, build binaries via go 1.11.1
-=======
 - backend/gce: propagate warmed instance name and ip correctly
->>>>>>> 5d2d71e5
 
 ### Deprecated
 
