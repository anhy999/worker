--- conflicted
+++ resolved
@@ -5,12 +5,9 @@
 ## [Unreleased]
 
 ### Added
-<<<<<<< HEAD
 - http-job-queue: use polling and refresh claim intervals from job delivery
   responses, if available
 - amqp-job: include instance name in state update sent to hub
-=======
->>>>>>> cd031611
 
 ### Changed
 
