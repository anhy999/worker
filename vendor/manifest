{
	"version": 0,
	"dependencies": [
		{
			"importpath": "cloud.google.com/go/bigquery",
			"repository": "https://code.googlesource.com/gocloud",
			"vcs": "git",
			"revision": "a267b3d005e3a0f5886bf298bd27330332cb55a3",
			"branch": "master",
			"path": "bigquery",
			"notests": true
		},
		{
			"importpath": "cloud.google.com/go/civil",
			"repository": "https://code.googlesource.com/gocloud",
			"vcs": "git",
			"revision": "a267b3d005e3a0f5886bf298bd27330332cb55a3",
			"branch": "master",
			"path": "civil",
			"notests": true
		},
		{
			"importpath": "cloud.google.com/go/compute/metadata",
			"repository": "https://code.googlesource.com/gocloud",
			"vcs": "git",
			"revision": "a55dfc0b29d5e9df654f451579bb012d9417b14b",
			"branch": "master",
			"path": "/compute/metadata",
			"notests": true
		},
		{
			"importpath": "cloud.google.com/go/datastore",
			"repository": "https://code.googlesource.com/gocloud",
			"vcs": "git",
			"revision": "a267b3d005e3a0f5886bf298bd27330332cb55a3",
			"branch": "master",
			"path": "datastore",
			"notests": true
		},
		{
			"importpath": "cloud.google.com/go/iam",
			"repository": "https://code.googlesource.com/gocloud",
			"vcs": "git",
			"revision": "a267b3d005e3a0f5886bf298bd27330332cb55a3",
			"branch": "master",
			"path": "iam",
			"notests": true
		},
		{
			"importpath": "cloud.google.com/go/internal",
			"repository": "https://code.googlesource.com/gocloud",
			"vcs": "git",
			"revision": "a267b3d005e3a0f5886bf298bd27330332cb55a3",
			"branch": "master",
			"path": "internal",
			"notests": true
		},
		{
			"importpath": "cloud.google.com/go/logging",
			"repository": "https://code.googlesource.com/gocloud",
			"vcs": "git",
			"revision": "a267b3d005e3a0f5886bf298bd27330332cb55a3",
			"branch": "master",
			"path": "logging",
			"notests": true
		},
		{
			"importpath": "cloud.google.com/go/longrunning",
			"repository": "https://code.googlesource.com/gocloud",
			"vcs": "git",
			"revision": "a267b3d005e3a0f5886bf298bd27330332cb55a3",
			"branch": "master",
			"path": "longrunning",
			"notests": true
		},
		{
			"importpath": "cloud.google.com/go/monitoring/apiv3",
			"repository": "https://code.googlesource.com/gocloud",
			"vcs": "git",
			"revision": "a267b3d005e3a0f5886bf298bd27330332cb55a3",
			"branch": "master",
			"path": "monitoring/apiv3",
			"notests": true
		},
		{
			"importpath": "cloud.google.com/go/pubsub",
			"repository": "https://code.googlesource.com/gocloud",
			"vcs": "git",
			"revision": "a267b3d005e3a0f5886bf298bd27330332cb55a3",
			"branch": "master",
			"path": "pubsub",
			"notests": true
		},
		{
			"importpath": "cloud.google.com/go/spanner",
			"repository": "https://code.googlesource.com/gocloud",
			"vcs": "git",
			"revision": "a267b3d005e3a0f5886bf298bd27330332cb55a3",
			"branch": "master",
			"path": "spanner",
			"notests": true
		},
		{
			"importpath": "cloud.google.com/go/storage",
			"repository": "https://code.googlesource.com/gocloud",
			"vcs": "git",
			"revision": "a267b3d005e3a0f5886bf298bd27330332cb55a3",
			"branch": "master",
			"path": "/storage",
			"notests": true
		},
		{
			"importpath": "cloud.google.com/go/trace/apiv2",
			"repository": "https://code.googlesource.com/gocloud",
			"vcs": "git",
			"revision": "a267b3d005e3a0f5886bf298bd27330332cb55a3",
			"branch": "master",
			"path": "trace/apiv2",
			"notests": true
		},
		{
			"importpath": "git.apache.org/thrift.git/lib/go/thrift",
			"repository": "https://git.apache.org/thrift.git",
			"vcs": "git",
			"revision": "f2867c24984aa53edec54a138c03db934221bdea",
			"branch": "master",
			"path": "/lib/go/thrift",
			"notests": true
		},
		{
			"importpath": "github.com/BurntSushi/toml",
			"repository": "https://github.com/BurntSushi/toml",
			"vcs": "git",
			"revision": "a368813c5e648fee92e5f6c30e3944ff9d5e8895",
			"branch": "master",
			"notests": true
		},
		{
			"importpath": "github.com/Jeffail/tunny",
			"repository": "https://github.com/Jeffail/tunny",
			"vcs": "git",
			"revision": "59cfa8fcb19f5acba8db07a0dd3cb2fa7edbc228",
			"branch": "master",
			"notests": true
		},
		{
			"importpath": "github.com/Microsoft/go-winio",
			"repository": "https://github.com/Microsoft/go-winio",
			"vcs": "git",
			"revision": "67921128fb397dd80339870d2193d6b1e6856fd4",
			"branch": "master",
			"notests": true
		},
		{
			"importpath": "github.com/Shopify/sarama",
			"repository": "https://github.com/Shopify/sarama",
			"vcs": "git",
			"revision": "22114655baec1a3d72fc99e95968c9e97b226b22",
			"branch": "master",
			"notests": true
		},
		{
			"importpath": "github.com/aws/aws-sdk-go/aws",
			"repository": "https://github.com/aws/aws-sdk-go",
			"vcs": "git",
			"revision": "dd706c0d8202acb4e3d9c0a852198a32276d7487",
			"branch": "master",
			"path": "aws",
			"notests": true
		},
		{
			"importpath": "github.com/aws/aws-sdk-go/awstesting/unit",
			"repository": "https://github.com/aws/aws-sdk-go",
			"vcs": "git",
			"revision": "dd706c0d8202acb4e3d9c0a852198a32276d7487",
			"branch": "master",
			"path": "awstesting/unit",
			"notests": true
		},
		{
			"importpath": "github.com/aws/aws-sdk-go/internal/sdkio",
			"repository": "https://github.com/aws/aws-sdk-go",
			"vcs": "git",
			"revision": "dd706c0d8202acb4e3d9c0a852198a32276d7487",
			"branch": "master",
			"path": "internal/sdkio",
			"notests": true
		},
		{
			"importpath": "github.com/aws/aws-sdk-go/internal/sdkrand",
			"repository": "https://github.com/aws/aws-sdk-go",
			"vcs": "git",
			"revision": "dd706c0d8202acb4e3d9c0a852198a32276d7487",
			"branch": "master",
			"path": "internal/sdkrand",
			"notests": true
		},
		{
			"importpath": "github.com/aws/aws-sdk-go/internal/sdkuri",
			"repository": "https://github.com/aws/aws-sdk-go",
			"vcs": "git",
			"revision": "dd706c0d8202acb4e3d9c0a852198a32276d7487",
			"branch": "master",
			"path": "internal/sdkuri",
			"notests": true
		},
		{
			"importpath": "github.com/aws/aws-sdk-go/internal/shareddefaults",
			"repository": "https://github.com/aws/aws-sdk-go",
			"vcs": "git",
			"revision": "dd706c0d8202acb4e3d9c0a852198a32276d7487",
			"branch": "master",
			"path": "internal/shareddefaults",
			"notests": true
		},
		{
			"importpath": "github.com/aws/aws-sdk-go/private/protocol",
			"repository": "https://github.com/aws/aws-sdk-go",
			"vcs": "git",
			"revision": "dd706c0d8202acb4e3d9c0a852198a32276d7487",
			"branch": "master",
			"path": "private/protocol",
			"notests": true
		},
		{
			"importpath": "github.com/aws/aws-sdk-go/service/kms",
			"repository": "https://github.com/aws/aws-sdk-go",
			"vcs": "git",
			"revision": "dd706c0d8202acb4e3d9c0a852198a32276d7487",
			"branch": "master",
			"path": "service/kms",
			"notests": true
		},
		{
			"importpath": "github.com/aws/aws-sdk-go/service/s3",
			"repository": "https://github.com/aws/aws-sdk-go",
			"vcs": "git",
			"revision": "dd706c0d8202acb4e3d9c0a852198a32276d7487",
			"branch": "master",
			"path": "/service/s3",
			"notests": true
		},
		{
			"importpath": "github.com/aws/aws-sdk-go/service/sts",
			"repository": "https://github.com/aws/aws-sdk-go",
			"vcs": "git",
			"revision": "dd706c0d8202acb4e3d9c0a852198a32276d7487",
			"branch": "master",
			"path": "service/sts",
			"notests": true
		},
		{
			"importpath": "github.com/aws/aws-sdk-go/vendor/github.com/go-ini/ini",
			"repository": "https://github.com/aws/aws-sdk-go",
			"vcs": "git",
			"revision": "dd706c0d8202acb4e3d9c0a852198a32276d7487",
			"branch": "master",
			"path": "vendor/github.com/go-ini/ini",
			"notests": true
		},
		{
			"importpath": "github.com/aws/aws-sdk-go/vendor/github.com/jmespath/go-jmespath",
			"repository": "https://github.com/aws/aws-sdk-go",
			"vcs": "git",
			"revision": "dd706c0d8202acb4e3d9c0a852198a32276d7487",
			"branch": "master",
			"path": "vendor/github.com/jmespath/go-jmespath",
			"notests": true
		},
		{
			"importpath": "github.com/beorn7/perks/quantile",
			"repository": "https://github.com/beorn7/perks",
			"vcs": "git",
			"revision": "3a771d992973f24aa725d07868b467d1ddfceafb",
			"branch": "master",
			"path": "/quantile",
			"notests": true
		},
		{
			"importpath": "github.com/bitly/go-simplejson",
			"repository": "https://github.com/bitly/go-simplejson",
			"vcs": "git",
			"revision": "0c965951289cce37dec52ad1f34200fefc816777",
			"branch": "master",
			"notests": true
		},
		{
			"importpath": "github.com/cenk/backoff",
			"repository": "https://github.com/cenk/backoff",
			"vcs": "git",
			"revision": "f756bc9a37f808627c8c1b26d2d6ea40c468440b",
			"branch": "master",
			"notests": true
		},
		{
			"importpath": "github.com/certifi/gocertifi",
			"repository": "https://github.com/certifi/gocertifi",
			"vcs": "git",
			"revision": "deb3ae2ef2610fde3330947281941c562861188b",
			"branch": "master",
			"notests": true
		},
		{
			"importpath": "github.com/davecgh/go-spew/spew",
			"repository": "https://github.com/davecgh/go-spew",
			"vcs": "git",
			"revision": "8991bc29aa16c548c550c7ff78260e27b9ab7c73",
			"branch": "master",
			"path": "/spew",
			"notests": true
		},
		{
			"importpath": "github.com/docker/docker",
			"repository": "https://github.com/docker/docker",
			"vcs": "git",
			"revision": "7f91801cc86ea6be117fad9c11080fe1702ad96f",
			"branch": "master",
			"notests": true,
			"allfiles": true
		},
		{
			"importpath": "github.com/docker/go-connections/tlsconfig",
			"repository": "https://github.com/docker/go-connections",
			"vcs": "git",
			"revision": "7395e3f8aa162843a74ed6d48e79627d9792ac55",
			"branch": "master",
			"path": "/tlsconfig",
			"notests": true
		},
		{
			"importpath": "github.com/docker/go-units",
			"repository": "https://github.com/docker/go-units",
			"vcs": "git",
			"revision": "47565b4f722fb6ceae66b95f853feed578a4a51c",
			"branch": "master",
			"notests": true
		},
		{
			"importpath": "github.com/dustin/go-humanize",
			"repository": "https://github.com/dustin/go-humanize",
			"vcs": "git",
			"revision": "9f541cc9db5d55bce703bd99987c9d5cb8eea45e",
			"branch": "master",
			"notests": true
		},
		{
			"importpath": "github.com/eapache/go-resiliency/breaker",
			"repository": "https://github.com/eapache/go-resiliency",
			"vcs": "git",
			"revision": "ea41b0fad31007accc7f806884dcdf3da98b79ce",
			"branch": "master",
			"path": "/breaker",
			"notests": true
		},
		{
			"importpath": "github.com/eapache/go-xerial-snappy",
			"repository": "https://github.com/eapache/go-xerial-snappy",
			"vcs": "git",
			"revision": "040cc1a32f578808623071247fdbd5cc43f37f5f",
			"branch": "master",
			"notests": true
		},
		{
			"importpath": "github.com/eapache/queue",
			"repository": "https://github.com/eapache/queue",
			"vcs": "git",
			"revision": "093482f3f8ce946c05bcba64badd2c82369e084d",
			"branch": "master",
			"notests": true
		},
		{
			"importpath": "github.com/garyburd/redigo/internal",
			"repository": "https://github.com/garyburd/redigo",
			"vcs": "git",
			"revision": "569eae59ada904ea8db7a225c2b47165af08735a",
			"branch": "master",
			"path": "internal",
			"notests": true
		},
		{
			"importpath": "github.com/garyburd/redigo/redis",
			"repository": "https://github.com/garyburd/redigo",
			"vcs": "git",
			"revision": "569eae59ada904ea8db7a225c2b47165af08735a",
			"branch": "master",
			"path": "/redis",
			"notests": true
		},
		{
			"importpath": "github.com/getsentry/raven-go",
			"repository": "https://github.com/getsentry/raven-go",
			"vcs": "git",
			"revision": "ed7bcb39ff10f39ab08e317ce16df282845852fa",
			"branch": "master",
			"notests": true
		},
		{
			"importpath": "github.com/golang/glog",
			"repository": "https://github.com/golang/glog",
			"vcs": "git",
			"revision": "23def4e6c14b4da8ac2ed8007337bc5eb5007998",
			"branch": "master",
			"notests": true
		},
		{
			"importpath": "github.com/golang/mock/gomock",
			"repository": "https://github.com/golang/mock",
			"vcs": "git",
			"revision": "22bbf0ddf08105dfa364d0a2fa619dfa71014af5",
			"branch": "master",
			"path": "/gomock",
			"notests": true
		},
		{
			"importpath": "github.com/golang/protobuf/proto",
			"repository": "https://github.com/golang/protobuf",
			"vcs": "git",
			"revision": "14aad3d5ea4c323bcd7a2137e735da24a76e814c",
			"branch": "master",
			"path": "/proto",
			"notests": true
		},
		{
			"importpath": "github.com/golang/protobuf/protoc-gen-go/descriptor",
			"repository": "https://github.com/golang/protobuf",
			"vcs": "git",
			"revision": "14aad3d5ea4c323bcd7a2137e735da24a76e814c",
<<<<<<< HEAD
			"branch": "master",
			"path": "/protoc-gen-go/descriptor",
			"notests": true
		},
		{
			"importpath": "github.com/golang/protobuf/ptypes",
			"repository": "https://github.com/golang/protobuf",
			"vcs": "git",
			"revision": "14aad3d5ea4c323bcd7a2137e735da24a76e814c",
			"branch": "master",
			"path": "ptypes",
			"notests": true
		},
		{
			"importpath": "github.com/golang/snappy",
			"repository": "https://github.com/golang/snappy",
			"vcs": "git",
			"revision": "2e65f85255dbc3072edf28d6b5b8efc472979f5a",
			"branch": "master",
			"notests": true
		},
		{
			"importpath": "github.com/google/go-cmp/cmp",
			"repository": "https://github.com/google/go-cmp",
			"vcs": "git",
			"revision": "5411ab924f9ffa6566244a9e504bc347edacffd3",
			"branch": "master",
			"path": "/cmp",
			"notests": true
		},
		{
			"importpath": "github.com/googleapis/gax-go",
			"repository": "https://github.com/googleapis/gax-go",
			"vcs": "git",
			"revision": "1ef592c90f479e3ab30c6c2312e20e13881b7ea6",
=======
>>>>>>> bf678dd9
			"branch": "master",
			"notests": true
		},
		{
			"importpath": "github.com/gorilla/context",
			"repository": "https://github.com/gorilla/context",
			"vcs": "git",
			"revision": "08b5f424b9271eedf6f9f0ce86cb9396ed337a42",
			"branch": "master",
			"notests": true
		},
		{
			"importpath": "github.com/gorilla/mux",
			"repository": "https://github.com/gorilla/mux",
			"vcs": "git",
			"revision": "cb4698366aa625048f3b815af6a0dea8aef9280a",
			"branch": "master",
			"notests": true
		},
		{
			"importpath": "github.com/hashicorp/go-cleanhttp",
			"repository": "https://github.com/hashicorp/go-cleanhttp",
			"vcs": "git",
			"revision": "d5fe4b57a186c716b0e00b8c301cbd9b4182694d",
			"branch": "master",
			"notests": true
		},
		{
			"importpath": "github.com/jtacoma/uritemplates",
			"repository": "https://github.com/jtacoma/uritemplates",
			"vcs": "git",
			"revision": "307ae868f90f4ee1b73ebe4596e0394237dacce8",
			"branch": "master",
			"notests": true
		},
		{
			"importpath": "github.com/kr/fs",
			"repository": "https://github.com/kr/fs",
			"vcs": "git",
			"revision": "1455def202f6e05b95cc7bfc7e8ae67ae5141eba",
			"branch": "master",
			"notests": true
		},
		{
			"importpath": "github.com/matttproud/golang_protobuf_extensions/pbutil",
			"repository": "https://github.com/matttproud/golang_protobuf_extensions",
			"vcs": "git",
			"revision": "c12348ce28de40eed0136aa2b644d0ee0650e56c",
			"branch": "master",
			"path": "/pbutil",
			"notests": true
		},
		{
			"importpath": "github.com/mihasya/go-metrics-librato",
			"repository": "https://github.com/mihasya/go-metrics-librato",
			"vcs": "git",
			"revision": "c2a1624c7a80c6ad27067d6757b074c867e0b444",
			"branch": "master",
			"notests": true
		},
		{
			"importpath": "github.com/mitchellh/mapstructure",
			"repository": "https://github.com/mitchellh/mapstructure",
			"vcs": "git",
			"revision": "f15292f7a699fcc1a38a80977f80a046874ba8ac",
			"branch": "master",
			"notests": true
		},
		{
			"importpath": "github.com/mitchellh/multistep",
			"repository": "https://github.com/mitchellh/multistep",
			"vcs": "git",
			"revision": "391576a156a54cfbb4cf5d5eda40cf6ffa3e3a4d",
			"branch": "master",
			"notests": true
		},
		{
			"importpath": "github.com/openzipkin/zipkin-go",
			"repository": "https://github.com/openzipkin/zipkin-go",
			"vcs": "git",
			"revision": "8a54c368aafc1d1e936c8c33a17dda2ec42e675b",
			"branch": "master",
			"notests": true
		},
		{
			"importpath": "github.com/pborman/uuid",
			"repository": "https://github.com/pborman/uuid",
			"vcs": "git",
			"revision": "c65b2f87fee37d1c7854c9164a450713c28d50cd",
			"branch": "master",
			"notests": true
		},
		{
			"importpath": "github.com/pierrec/lz4",
			"repository": "https://github.com/pierrec/lz4",
			"vcs": "git",
			"revision": "6b9367c9ff401dbc54fabce3fb8d972e799b702d",
			"branch": "master",
			"notests": true
		},
		{
			"importpath": "github.com/pkg/errors",
			"repository": "https://github.com/pkg/errors",
			"vcs": "git",
			"revision": "816c9085562cd7ee03e7f8188a1cfd942858cded",
			"branch": "master",
			"notests": true
		},
		{
			"importpath": "github.com/pkg/profile",
			"repository": "https://github.com/pkg/profile",
			"vcs": "git",
			"revision": "5b67d428864e92711fcbd2f8629456121a56d91f",
			"branch": "master",
			"notests": true
		},
		{
			"importpath": "github.com/pkg/sftp",
			"repository": "https://github.com/pkg/sftp",
			"vcs": "git",
			"revision": "57673e38ea946592a59c26592b7e6fbda646975b",
			"branch": "master",
			"notests": true
		},
		{
			"importpath": "github.com/prometheus/client_golang/prometheus",
			"repository": "https://github.com/prometheus/client_golang",
			"vcs": "git",
			"revision": "bcbbc08eb2ddff3af83bbf11e7ec13b4fd730b6e",
			"branch": "master",
			"path": "/prometheus",
			"notests": true
		},
		{
			"importpath": "github.com/prometheus/client_model/go",
			"repository": "https://github.com/prometheus/client_model",
			"vcs": "git",
			"revision": "5c3871d89910bfb32f5fcab2aa4b9ec68e65a99f",
			"branch": "master",
			"path": "/go",
			"notests": true
		},
		{
			"importpath": "github.com/prometheus/common/expfmt",
			"repository": "https://github.com/prometheus/common",
			"vcs": "git",
			"revision": "7600349dcfe1abd18d72d3a1770870d9800a7801",
			"branch": "master",
			"path": "/expfmt",
			"notests": true
		},
		{
			"importpath": "github.com/prometheus/common/internal/bitbucket.org/ww/goautoneg",
			"repository": "https://github.com/prometheus/common",
			"vcs": "git",
			"revision": "7600349dcfe1abd18d72d3a1770870d9800a7801",
			"branch": "master",
			"path": "internal/bitbucket.org/ww/goautoneg",
			"notests": true
		},
		{
			"importpath": "github.com/prometheus/common/model",
			"repository": "https://github.com/prometheus/common",
			"vcs": "git",
			"revision": "7600349dcfe1abd18d72d3a1770870d9800a7801",
			"branch": "master",
			"path": "model",
			"notests": true
		},
		{
			"importpath": "github.com/prometheus/procfs",
			"repository": "https://github.com/prometheus/procfs",
			"vcs": "git",
			"revision": "ae68e2d4c00fed4943b5f6698d504a5fe083da8a",
			"branch": "master",
			"notests": true
		},
		{
			"importpath": "github.com/rackspace/gophercloud",
			"repository": "https://github.com/rackspace/gophercloud",
			"vcs": "git",
			"revision": "e00690e87603abe613e9f02c816c7c4bef82e063",
			"branch": "master",
			"notests": true
		},
		{
			"importpath": "github.com/rcrowley/go-metrics",
			"repository": "https://github.com/rcrowley/go-metrics",
			"vcs": "git",
			"revision": "e2704e165165ec55d062f5919b4b29494e9fa790",
			"branch": "master",
			"notests": true
		},
		{
			"importpath": "github.com/sirupsen/logrus",
			"repository": "https://github.com/sirupsen/logrus",
			"vcs": "git",
			"revision": "92052687f8ec598ff0da626d2909478cfd1e3a3c",
			"branch": "master",
			"notests": true
		},
		{
			"importpath": "github.com/stathat/go",
			"repository": "https://github.com/stathat/go",
			"vcs": "git",
			"revision": "74669b9f388d9d788c97399a0824adbfee78400e",
			"branch": "master",
			"notests": true
		},
		{
			"importpath": "github.com/streadway/amqp",
			"repository": "https://github.com/streadway/amqp",
			"vcs": "git",
			"revision": "e5adc2ada8b8efff032bf61173a233d143e9318e",
			"branch": "master",
			"notests": true
		},
		{
			"importpath": "github.com/stretchr/testify/assert",
			"repository": "https://github.com/stretchr/testify",
			"vcs": "git",
			"revision": "f35b8ab0b5a2cef36673838d662e249dd9c94686",
			"branch": "master",
			"path": "/assert",
			"notests": true
		},
		{
			"importpath": "github.com/stretchr/testify/require",
			"repository": "https://github.com/stretchr/testify",
			"vcs": "git",
			"revision": "f35b8ab0b5a2cef36673838d662e249dd9c94686",
			"branch": "master",
			"path": "/require",
			"notests": true
		},
		{
			"importpath": "github.com/stretchr/testify/vendor/github.com/davecgh/go-spew/spew",
			"repository": "https://github.com/stretchr/testify",
			"vcs": "git",
			"revision": "f35b8ab0b5a2cef36673838d662e249dd9c94686",
			"branch": "master",
			"path": "vendor/github.com/davecgh/go-spew/spew",
			"notests": true
		},
		{
			"importpath": "github.com/stretchr/testify/vendor/github.com/pmezard/go-difflib/difflib",
			"repository": "https://github.com/stretchr/testify",
			"vcs": "git",
			"revision": "f35b8ab0b5a2cef36673838d662e249dd9c94686",
			"branch": "master",
			"path": "vendor/github.com/pmezard/go-difflib/difflib",
			"notests": true
		},
		{
			"importpath": "go.opencensus.io",
			"repository": "https://github.com/census-instrumentation/opencensus-go",
			"vcs": "git",
<<<<<<< HEAD
			"revision": "824f6a62b825d737557c28c68ab9a05310341cd2",
=======
			"revision": "a2144134853fc9a27a7b1e3eb4f19f1a76df13c9",
>>>>>>> bf678dd9
			"branch": "master",
			"notests": true
		},
		{
			"importpath": "go4.org/syncutil/singleflight",
			"repository": "https://github.com/go4org/go4",
			"vcs": "git",
			"revision": "9599cf28b011184741f249bd9f9330756b506cbc",
			"branch": "master",
			"path": "/syncutil/singleflight",
			"notests": true
		},
		{
			"importpath": "golang.org/x/build/autocertcache",
			"repository": "https://go.googlesource.com/build",
			"vcs": "git",
			"revision": "9e3b83b06d155ee6fce008d9b842cf5e49797ae2",
			"branch": "master",
			"path": "/autocertcache",
			"notests": true
		},
		{
			"importpath": "golang.org/x/crypto/acme",
			"repository": "https://go.googlesource.com/crypto",
			"vcs": "git",
			"revision": "a2144134853fc9a27a7b1e3eb4f19f1a76df13c9",
			"branch": "master",
			"path": "acme",
			"notests": true
		},
		{
			"importpath": "golang.org/x/crypto/curve25519",
			"repository": "https://go.googlesource.com/crypto",
			"vcs": "git",
			"revision": "650f4a345ab4e5b245a3034b110ebc7299e68186",
			"branch": "master",
			"path": "curve25519",
			"notests": true
		},
		{
			"importpath": "golang.org/x/crypto/ed25519",
			"repository": "https://go.googlesource.com/crypto",
			"vcs": "git",
			"revision": "a2144134853fc9a27a7b1e3eb4f19f1a76df13c9",
			"branch": "master",
			"path": "ed25519",
			"notests": true
		},
		{
			"importpath": "golang.org/x/crypto/internal/chacha20",
			"repository": "https://go.googlesource.com/crypto",
			"vcs": "git",
			"revision": "a2144134853fc9a27a7b1e3eb4f19f1a76df13c9",
			"branch": "master",
			"path": "internal/chacha20",
			"notests": true
		},
		{
			"importpath": "golang.org/x/crypto/internal/subtle",
			"repository": "https://go.googlesource.com/crypto",
			"vcs": "git",
			"revision": "a2144134853fc9a27a7b1e3eb4f19f1a76df13c9",
			"branch": "master",
			"path": "internal/subtle",
			"notests": true
		},
		{
			"importpath": "golang.org/x/crypto/poly1305",
			"repository": "https://go.googlesource.com/crypto",
			"vcs": "git",
			"revision": "a2144134853fc9a27a7b1e3eb4f19f1a76df13c9",
			"branch": "master",
			"path": "poly1305",
			"notests": true
		},
		{
			"importpath": "golang.org/x/crypto/ssh",
			"repository": "https://go.googlesource.com/crypto",
			"vcs": "git",
			"revision": "a2144134853fc9a27a7b1e3eb4f19f1a76df13c9",
			"branch": "master",
			"path": "/ssh",
			"notests": true
		},
		{
			"importpath": "golang.org/x/net/context",
			"repository": "https://go.googlesource.com/net",
			"vcs": "git",
			"revision": "8887df42c721e930089d31b28391090a10a497d7",
			"branch": "master",
			"path": "/context",
			"notests": true
		},
		{
			"importpath": "golang.org/x/net/http/httpguts",
			"repository": "https://go.googlesource.com/net",
			"vcs": "git",
			"revision": "81d44fd177a98d09fe3bc40a5a78d495d3f042ea",
			"branch": "master",
			"path": "http/httpguts",
			"notests": true
		},
		{
			"importpath": "golang.org/x/net/http2",
			"repository": "https://go.googlesource.com/net",
			"vcs": "git",
			"revision": "81d44fd177a98d09fe3bc40a5a78d495d3f042ea",
			"branch": "master",
			"path": "/http2",
			"notests": true
		},
		{
			"importpath": "golang.org/x/net/idna",
			"repository": "https://go.googlesource.com/net",
			"vcs": "git",
			"revision": "81d44fd177a98d09fe3bc40a5a78d495d3f042ea",
			"branch": "master",
			"path": "idna",
			"notests": true
		},
		{
			"importpath": "golang.org/x/net/internal/timeseries",
			"repository": "https://go.googlesource.com/net",
			"vcs": "git",
			"revision": "81d44fd177a98d09fe3bc40a5a78d495d3f042ea",
			"branch": "master",
			"path": "internal/timeseries",
			"notests": true
		},
		{
			"importpath": "golang.org/x/net/trace",
			"repository": "https://go.googlesource.com/net",
			"vcs": "git",
			"revision": "81d44fd177a98d09fe3bc40a5a78d495d3f042ea",
			"branch": "master",
			"path": "trace",
			"notests": true
		},
		{
			"importpath": "golang.org/x/oauth2",
			"repository": "https://go.googlesource.com/oauth2",
			"vcs": "git",
			"revision": "ef147856a6ddbb60760db74283d2424e98c87bff",
			"branch": "master",
			"notests": true
		},
		{
			"importpath": "golang.org/x/sync/errgroup",
			"repository": "https://go.googlesource.com/sync",
			"vcs": "git",
			"revision": "1d60e4601c6fd243af51cc01ddf169918a5407ca",
			"branch": "master",
			"path": "errgroup",
			"notests": true
		},
		{
			"importpath": "golang.org/x/sync/semaphore",
			"repository": "https://go.googlesource.com/sync",
			"vcs": "git",
			"revision": "1d60e4601c6fd243af51cc01ddf169918a5407ca",
			"branch": "master",
			"path": "/semaphore",
			"notests": true
		},
		{
			"importpath": "golang.org/x/sys/unix",
			"repository": "https://go.googlesource.com/sys",
			"vcs": "git",
			"revision": "ac767d655b305d4e9612f5f6e33120b9176c4ad4",
			"branch": "master",
			"path": "/unix",
			"notests": true
		},
		{
			"importpath": "golang.org/x/sys/windows",
			"repository": "https://go.googlesource.com/sys",
			"vcs": "git",
			"revision": "ac767d655b305d4e9612f5f6e33120b9176c4ad4",
			"branch": "master",
			"path": "/windows",
			"notests": true
		},
		{
			"importpath": "golang.org/x/text/collate",
			"repository": "https://go.googlesource.com/text",
			"vcs": "git",
			"revision": "0605a8320aceb4207a5fb3521281e17ec2075476",
			"branch": "master",
			"path": "collate",
			"notests": true
		},
		{
			"importpath": "golang.org/x/text/internal/colltab",
			"repository": "https://go.googlesource.com/text",
			"vcs": "git",
			"revision": "0605a8320aceb4207a5fb3521281e17ec2075476",
			"branch": "master",
			"path": "internal/colltab",
			"notests": true
		},
		{
			"importpath": "golang.org/x/text/internal/format",
			"repository": "https://go.googlesource.com/text",
			"vcs": "git",
			"revision": "0605a8320aceb4207a5fb3521281e17ec2075476",
			"branch": "master",
			"path": "internal/format",
			"notests": true
		},
		{
			"importpath": "golang.org/x/text/internal/gen",
			"repository": "https://go.googlesource.com/text",
			"vcs": "git",
			"revision": "0605a8320aceb4207a5fb3521281e17ec2075476",
			"branch": "master",
			"path": "internal/gen",
			"notests": true
		},
		{
			"importpath": "golang.org/x/text/internal/language",
			"repository": "https://go.googlesource.com/text",
			"vcs": "git",
			"revision": "0605a8320aceb4207a5fb3521281e17ec2075476",
			"branch": "master",
			"path": "internal/language",
			"notests": true
		},
		{
			"importpath": "golang.org/x/text/internal/tag",
			"repository": "https://go.googlesource.com/text",
			"vcs": "git",
			"revision": "0605a8320aceb4207a5fb3521281e17ec2075476",
			"branch": "master",
			"path": "internal/tag",
			"notests": true
		},
		{
			"importpath": "golang.org/x/text/internal/triegen",
			"repository": "https://go.googlesource.com/text",
			"vcs": "git",
			"revision": "0605a8320aceb4207a5fb3521281e17ec2075476",
			"branch": "master",
			"path": "internal/triegen",
			"notests": true
		},
		{
			"importpath": "golang.org/x/text/internal/ucd",
			"repository": "https://go.googlesource.com/text",
			"vcs": "git",
			"revision": "0605a8320aceb4207a5fb3521281e17ec2075476",
			"branch": "master",
			"path": "internal/ucd",
			"notests": true
		},
		{
			"importpath": "golang.org/x/text/language",
			"repository": "https://go.googlesource.com/text",
			"vcs": "git",
			"revision": "0605a8320aceb4207a5fb3521281e17ec2075476",
			"branch": "master",
			"path": "language",
			"notests": true
		},
		{
			"importpath": "golang.org/x/text/secure/bidirule",
			"repository": "https://go.googlesource.com/text",
			"vcs": "git",
			"revision": "0605a8320aceb4207a5fb3521281e17ec2075476",
			"branch": "master",
			"path": "secure/bidirule",
			"notests": true
		},
		{
			"importpath": "golang.org/x/text/transform",
			"repository": "https://go.googlesource.com/text",
			"vcs": "git",
			"revision": "0605a8320aceb4207a5fb3521281e17ec2075476",
			"branch": "master",
			"path": "transform",
			"notests": true
		},
		{
			"importpath": "golang.org/x/text/unicode/bidi",
			"repository": "https://go.googlesource.com/text",
			"vcs": "git",
			"revision": "0605a8320aceb4207a5fb3521281e17ec2075476",
			"branch": "master",
			"path": "unicode/bidi",
			"notests": true
		},
		{
			"importpath": "golang.org/x/text/unicode/cldr",
			"repository": "https://go.googlesource.com/text",
			"vcs": "git",
			"revision": "0605a8320aceb4207a5fb3521281e17ec2075476",
			"branch": "master",
			"path": "unicode/cldr",
			"notests": true
		},
		{
			"importpath": "golang.org/x/text/unicode/norm",
			"repository": "https://go.googlesource.com/text",
			"vcs": "git",
			"revision": "0605a8320aceb4207a5fb3521281e17ec2075476",
			"branch": "master",
			"path": "/unicode/norm",
			"notests": true
		},
		{
			"importpath": "golang.org/x/text/unicode/rangetable",
			"repository": "https://go.googlesource.com/text",
			"vcs": "git",
			"revision": "0605a8320aceb4207a5fb3521281e17ec2075476",
			"branch": "master",
			"path": "unicode/rangetable",
			"notests": true
		},
		{
			"importpath": "golang.org/x/time/rate",
			"repository": "https://go.googlesource.com/time",
			"vcs": "git",
			"revision": "fbb02b2291d28baffd63558aa44b4b56f178d650",
			"branch": "master",
			"path": "/rate",
			"notests": true
		},
		{
			"importpath": "google.golang.org/api/bigquery/v2",
			"repository": "https://code.googlesource.com/google-api-go-client",
			"vcs": "git",
			"revision": "efcb5f25ac56eae06c8b5672456c0b7767522685",
			"branch": "master",
			"path": "bigquery/v2",
			"notests": true
		},
		{
			"importpath": "google.golang.org/api/compute/v1",
			"repository": "https://code.googlesource.com/google-api-go-client",
			"vcs": "git",
			"revision": "0025a57598c017c1b9f7bc916c4fb8ae77315f9c",
			"branch": "master",
			"path": "/compute/v1",
			"notests": true
		},
		{
			"importpath": "google.golang.org/api/gensupport",
			"repository": "https://code.googlesource.com/google-api-go-client",
			"vcs": "git",
			"revision": "0025a57598c017c1b9f7bc916c4fb8ae77315f9c",
			"branch": "master",
			"path": "gensupport",
			"notests": true
		},
		{
			"importpath": "google.golang.org/api/googleapi",
			"repository": "https://code.googlesource.com/google-api-go-client",
			"vcs": "git",
			"revision": "0025a57598c017c1b9f7bc916c4fb8ae77315f9c",
			"branch": "master",
			"path": "googleapi",
			"notests": true
		},
		{
			"importpath": "google.golang.org/api/internal",
			"repository": "https://code.googlesource.com/google-api-go-client",
			"vcs": "git",
			"revision": "efcb5f25ac56eae06c8b5672456c0b7767522685",
			"branch": "master",
			"path": "internal",
			"notests": true
		},
		{
			"importpath": "google.golang.org/api/iterator",
			"repository": "https://code.googlesource.com/google-api-go-client",
			"vcs": "git",
			"revision": "efcb5f25ac56eae06c8b5672456c0b7767522685",
			"branch": "master",
			"path": "iterator",
			"notests": true
		},
		{
			"importpath": "google.golang.org/api/option",
			"repository": "https://code.googlesource.com/google-api-go-client",
			"vcs": "git",
			"revision": "efcb5f25ac56eae06c8b5672456c0b7767522685",
			"branch": "master",
			"path": "option",
			"notests": true
		},
		{
			"importpath": "google.golang.org/api/storage/v1",
			"repository": "https://code.googlesource.com/google-api-go-client",
			"vcs": "git",
			"revision": "efcb5f25ac56eae06c8b5672456c0b7767522685",
			"branch": "master",
			"path": "storage/v1",
			"notests": true
		},
		{
			"importpath": "google.golang.org/api/support/bundler",
			"repository": "https://code.googlesource.com/google-api-go-client",
			"vcs": "git",
			"revision": "efcb5f25ac56eae06c8b5672456c0b7767522685",
			"branch": "master",
			"path": "support/bundler",
			"notests": true
		},
		{
			"importpath": "google.golang.org/api/transport",
			"repository": "https://code.googlesource.com/google-api-go-client",
			"vcs": "git",
			"revision": "efcb5f25ac56eae06c8b5672456c0b7767522685",
			"branch": "master",
			"path": "transport",
			"notests": true
		},
		{
			"importpath": "google.golang.org/appengine",
			"repository": "https://github.com/golang/appengine",
			"vcs": "git",
			"revision": "b1f26356af11148e710935ed1ac8a7f5702c7612",
			"branch": "master",
			"notests": true
		},
		{
			"importpath": "google.golang.org/genproto/googleapis/api/annotations",
			"repository": "https://github.com/google/go-genproto",
			"vcs": "git",
			"revision": "fedd2861243fd1a8152376292b921b394c7bef7e",
			"branch": "master",
			"path": "googleapis/api/annotations",
			"notests": true
		},
		{
			"importpath": "google.golang.org/genproto/googleapis/api/distribution",
			"repository": "https://github.com/google/go-genproto",
			"vcs": "git",
			"revision": "fedd2861243fd1a8152376292b921b394c7bef7e",
			"branch": "master",
			"path": "googleapis/api/distribution",
			"notests": true
		},
		{
			"importpath": "google.golang.org/genproto/googleapis/api/label",
			"repository": "https://github.com/google/go-genproto",
			"vcs": "git",
			"revision": "fedd2861243fd1a8152376292b921b394c7bef7e",
			"branch": "master",
			"path": "googleapis/api/label",
			"notests": true
		},
		{
			"importpath": "google.golang.org/genproto/googleapis/api/metric",
			"repository": "https://github.com/google/go-genproto",
			"vcs": "git",
			"revision": "fedd2861243fd1a8152376292b921b394c7bef7e",
			"branch": "master",
			"path": "googleapis/api/metric",
			"notests": true
		},
		{
			"importpath": "google.golang.org/genproto/googleapis/api/monitoredres",
			"repository": "https://github.com/google/go-genproto",
			"vcs": "git",
			"revision": "fedd2861243fd1a8152376292b921b394c7bef7e",
			"branch": "master",
			"path": "googleapis/api/monitoredres",
			"notests": true
		},
		{
			"importpath": "google.golang.org/genproto/googleapis/appengine/logging/v1",
			"repository": "https://github.com/google/go-genproto",
			"vcs": "git",
			"revision": "fedd2861243fd1a8152376292b921b394c7bef7e",
			"branch": "master",
			"path": "googleapis/appengine/logging/v1",
			"notests": true
		},
		{
			"importpath": "google.golang.org/genproto/googleapis/bytestream",
			"repository": "https://github.com/google/go-genproto",
			"vcs": "git",
			"revision": "fedd2861243fd1a8152376292b921b394c7bef7e",
			"branch": "master",
			"path": "googleapis/bytestream",
			"notests": true
		},
		{
			"importpath": "google.golang.org/genproto/googleapis/cloud/audit",
			"repository": "https://github.com/google/go-genproto",
			"vcs": "git",
			"revision": "fedd2861243fd1a8152376292b921b394c7bef7e",
			"branch": "master",
			"path": "googleapis/cloud/audit",
			"notests": true
		},
		{
			"importpath": "google.golang.org/genproto/googleapis/cloud/bigquery/datatransfer/v1",
			"repository": "https://github.com/google/go-genproto",
			"vcs": "git",
			"revision": "fedd2861243fd1a8152376292b921b394c7bef7e",
			"branch": "master",
			"path": "googleapis/cloud/bigquery/datatransfer/v1",
			"notests": true
		},
		{
			"importpath": "google.golang.org/genproto/googleapis/datastore/v1",
			"repository": "https://github.com/google/go-genproto",
			"vcs": "git",
			"revision": "fedd2861243fd1a8152376292b921b394c7bef7e",
			"branch": "master",
			"path": "googleapis/datastore/v1",
			"notests": true
		},
		{
			"importpath": "google.golang.org/genproto/googleapis/devtools/cloudtrace/v2",
			"repository": "https://github.com/google/go-genproto",
			"vcs": "git",
			"revision": "fedd2861243fd1a8152376292b921b394c7bef7e",
			"branch": "master",
			"path": "googleapis/devtools/cloudtrace/v2",
			"notests": true
		},
		{
			"importpath": "google.golang.org/genproto/googleapis/iam/admin/v1",
			"repository": "https://github.com/google/go-genproto",
			"vcs": "git",
			"revision": "fedd2861243fd1a8152376292b921b394c7bef7e",
			"branch": "master",
			"path": "googleapis/iam/admin/v1",
			"notests": true
		},
		{
			"importpath": "google.golang.org/genproto/googleapis/iam/v1",
			"repository": "https://github.com/google/go-genproto",
			"vcs": "git",
			"revision": "fedd2861243fd1a8152376292b921b394c7bef7e",
			"branch": "master",
			"path": "googleapis/iam/v1",
			"notests": true
		},
		{
			"importpath": "google.golang.org/genproto/googleapis/logging/type",
			"repository": "https://github.com/google/go-genproto",
			"vcs": "git",
			"revision": "fedd2861243fd1a8152376292b921b394c7bef7e",
			"branch": "master",
			"path": "googleapis/logging/type",
			"notests": true
		},
		{
			"importpath": "google.golang.org/genproto/googleapis/logging/v2",
			"repository": "https://github.com/google/go-genproto",
			"vcs": "git",
			"revision": "fedd2861243fd1a8152376292b921b394c7bef7e",
			"branch": "master",
			"path": "googleapis/logging/v2",
			"notests": true
		},
		{
			"importpath": "google.golang.org/genproto/googleapis/longrunning",
			"repository": "https://github.com/google/go-genproto",
			"vcs": "git",
			"revision": "fedd2861243fd1a8152376292b921b394c7bef7e",
			"branch": "master",
			"path": "googleapis/longrunning",
			"notests": true
		},
		{
			"importpath": "google.golang.org/genproto/googleapis/monitoring/v3",
			"repository": "https://github.com/google/go-genproto",
			"vcs": "git",
			"revision": "fedd2861243fd1a8152376292b921b394c7bef7e",
			"branch": "master",
			"path": "googleapis/monitoring/v3",
			"notests": true
		},
		{
			"importpath": "google.golang.org/genproto/googleapis/pubsub/v1",
			"repository": "https://github.com/google/go-genproto",
			"vcs": "git",
			"revision": "fedd2861243fd1a8152376292b921b394c7bef7e",
			"branch": "master",
			"path": "googleapis/pubsub/v1",
			"notests": true
		},
		{
			"importpath": "google.golang.org/genproto/googleapis/rpc/code",
			"repository": "https://github.com/google/go-genproto",
			"vcs": "git",
			"revision": "fedd2861243fd1a8152376292b921b394c7bef7e",
			"branch": "master",
			"path": "googleapis/rpc/code",
			"notests": true
		},
		{
			"importpath": "google.golang.org/genproto/googleapis/rpc/errdetails",
			"repository": "https://github.com/google/go-genproto",
			"vcs": "git",
			"revision": "fedd2861243fd1a8152376292b921b394c7bef7e",
			"branch": "master",
			"path": "/googleapis/rpc/errdetails",
			"notests": true
		},
		{
			"importpath": "google.golang.org/genproto/googleapis/rpc/status",
			"repository": "https://github.com/google/go-genproto",
			"vcs": "git",
			"revision": "fedd2861243fd1a8152376292b921b394c7bef7e",
			"branch": "master",
			"path": "googleapis/rpc/status",
			"notests": true
		},
		{
			"importpath": "google.golang.org/genproto/googleapis/spanner/admin/database/v1",
			"repository": "https://github.com/google/go-genproto",
			"vcs": "git",
			"revision": "fedd2861243fd1a8152376292b921b394c7bef7e",
			"branch": "master",
			"path": "googleapis/spanner/admin/database/v1",
			"notests": true
		},
		{
			"importpath": "google.golang.org/genproto/googleapis/spanner/admin/instance/v1",
			"repository": "https://github.com/google/go-genproto",
			"vcs": "git",
			"revision": "fedd2861243fd1a8152376292b921b394c7bef7e",
			"branch": "master",
			"path": "googleapis/spanner/admin/instance/v1",
			"notests": true
		},
		{
			"importpath": "google.golang.org/genproto/googleapis/spanner/v1",
			"repository": "https://github.com/google/go-genproto",
			"vcs": "git",
			"revision": "fedd2861243fd1a8152376292b921b394c7bef7e",
			"branch": "master",
			"path": "googleapis/spanner/v1",
			"notests": true
		},
		{
			"importpath": "google.golang.org/genproto/googleapis/type/latlng",
			"repository": "https://github.com/google/go-genproto",
			"vcs": "git",
			"revision": "fedd2861243fd1a8152376292b921b394c7bef7e",
			"branch": "master",
			"path": "googleapis/type/latlng",
			"notests": true
		},
		{
			"importpath": "google.golang.org/genproto/protobuf/field_mask",
			"repository": "https://github.com/google/go-genproto",
			"vcs": "git",
			"revision": "fedd2861243fd1a8152376292b921b394c7bef7e",
			"branch": "master",
			"path": "protobuf/field_mask",
			"notests": true
		},
		{
			"importpath": "google.golang.org/grpc",
			"repository": "https://github.com/grpc/grpc-go",
			"vcs": "git",
			"revision": "5562178a5206f11cb3ad0264d31583fec81472b4",
			"branch": "master",
			"notests": true
		},
		{
			"importpath": "gopkg.in/airbrake/gobrake.v2",
			"repository": "https://gopkg.in/airbrake/gobrake.v2",
			"vcs": "git",
			"revision": "668876711219e8b0206e2994bf0a59d889c775aa",
			"branch": "master",
			"notests": true
		},
		{
			"importpath": "gopkg.in/gemnasium/logrus-airbrake-hook.v2",
			"repository": "https://gopkg.in/gemnasium/logrus-airbrake-hook.v2",
			"vcs": "git",
			"revision": "e928b033a891c0175fb643d5aa0779e86325eb12",
			"branch": "master",
			"notests": true
		},
		{
			"importpath": "gopkg.in/urfave/cli.v1",
			"repository": "https://gopkg.in/urfave/cli.v1",
			"vcs": "git",
			"revision": "cfb38830724cc34fedffe9a2a29fb54fa9169cd1",
			"branch": "master",
			"notests": true
		},
		{
			"importpath": "gopkg.in/yaml.v2",
			"repository": "https://gopkg.in/yaml.v2",
			"vcs": "git",
			"revision": "5420a8b6744d3b0345ab293f6fcba19c978f1183",
			"branch": "v2",
			"notests": true
		}
	]
}<|MERGE_RESOLUTION|>--- conflicted
+++ resolved
@@ -425,7 +425,6 @@
 			"repository": "https://github.com/golang/protobuf",
 			"vcs": "git",
 			"revision": "14aad3d5ea4c323bcd7a2137e735da24a76e814c",
-<<<<<<< HEAD
 			"branch": "master",
 			"path": "/protoc-gen-go/descriptor",
 			"notests": true
@@ -461,8 +460,6 @@
 			"repository": "https://github.com/googleapis/gax-go",
 			"vcs": "git",
 			"revision": "1ef592c90f479e3ab30c6c2312e20e13881b7ea6",
-=======
->>>>>>> bf678dd9
 			"branch": "master",
 			"notests": true
 		},
@@ -720,11 +717,7 @@
 			"importpath": "go.opencensus.io",
 			"repository": "https://github.com/census-instrumentation/opencensus-go",
 			"vcs": "git",
-<<<<<<< HEAD
 			"revision": "824f6a62b825d737557c28c68ab9a05310341cd2",
-=======
-			"revision": "a2144134853fc9a27a7b1e3eb4f19f1a76df13c9",
->>>>>>> bf678dd9
 			"branch": "master",
 			"notests": true
 		},
