--- conflicted
+++ resolved
@@ -94,7 +94,6 @@
 			"branch": "master"
 		},
 		{
-<<<<<<< HEAD
 			"importpath": "google.golang.org/api/compute/v1",
 			"repository": "https://code.googlesource.com/google-api-go-client",
 			"revision": "a09229c13c2f13bbdedf7b31b506cad4c83ef3bf",
@@ -127,12 +126,12 @@
 			"revision": "feda659df33f28fe2d0524fad496b4d01a2015af",
 			"branch": "master",
 			"path": "/internal"
-=======
+		},
+		{
 			"importpath": "github.com/henrikhodne/goblueboxapi",
 			"repository": "https://github.com/henrikhodne/goblueboxapi",
 			"revision": "4f22069c7d39dd3c479dadc82b36a84a4f922740",
 			"branch": "master"
->>>>>>> 50db7046
 		}
 	]
 }